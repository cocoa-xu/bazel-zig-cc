--- conflicted
+++ resolved
@@ -27,14 +27,8 @@
       ./ci/test --color=yes --curses=yes
   - lint: |
       cd bazel-zig-cc; . .envrc
-<<<<<<< HEAD
-      shellcheck -x $(awk '/#!\/bin\/(ba)?sh/&&FNR==1{print FILENAME}' $(git ls-files))
-      bazel run //:buildifier
+      ./ci/lint
       git diff --exit-code
   - test_release: |
       cd bazel-zig-cc; . .envrc
-      ./ci/release
-=======
-      ./ci/lint
-      git diff --exit-code
->>>>>>> 418b589e
+      ./ci/release